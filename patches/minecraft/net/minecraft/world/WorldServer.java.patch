--- ../src-base/minecraft/net/minecraft/world/WorldServer.java
+++ ../src-work/minecraft/net/minecraft/world/WorldServer.java
@@ -94,30 +94,46 @@
     private List field_94579_S = Lists.newArrayList();
     private static final String __OBFID = "CL_00001437";
 
+    /** Stores the recently processed (lighting) chunks */
+    protected Set<ChunkCoordIntPair> doneChunks = new java.util.HashSet<ChunkCoordIntPair>();
+    public List<Teleporter> customTeleporters = new ArrayList<Teleporter>();
+    private static boolean initChest = false;
+    public static void fillChestHook()
+    {
+        if (!initChest)
+            net.minecraftforge.common.ChestGenHooks.init(net.minecraftforge.common.ChestGenHooks.BONUS_CHEST, field_73069_S, 10, 10);
+        initChest = true;
+    }
+
     public WorldServer(MinecraftServer p_i45921_1_, ISaveHandler p_i45921_2_, WorldInfo p_i45921_3_, int p_i45921_4_, Profiler p_i45921_5_)
     {
         super(p_i45921_2_, p_i45921_3_, WorldProvider.func_76570_a(p_i45921_4_), p_i45921_5_, false);
         this.field_73061_a = p_i45921_1_;
         this.field_73062_L = new EntityTracker(this);
         this.field_73063_M = new PlayerManager(this);
+        // Guarantee the dimension ID was not reset by the provider
+        int providerDim = this.field_73011_w.field_76574_g;
         this.field_73011_w.func_76558_a(this);
+        this.field_73011_w.field_76574_g = providerDim;
         this.field_73020_y = this.func_72970_h();
+        perWorldStorage = new MapStorage(new net.minecraftforge.common.WorldSpecificSaveHandler((WorldServer)this, p_i45921_2_));
         this.field_85177_Q = new Teleporter(this);
         this.func_72966_v();
         this.func_72947_a();
         this.func_175723_af().func_177725_a(p_i45921_1_.func_175580_aG());
+        net.minecraftforge.common.DimensionManager.setWorld(p_i45921_4_, this);
     }
 
     public World func_175643_b()
     {
         this.field_72988_C = new MapStorage(this.field_73019_z);
         String s = VillageCollection.func_176062_a(this.field_73011_w);
-        VillageCollection villagecollection = (VillageCollection)this.field_72988_C.func_75742_a(VillageCollection.class, s);
+        VillageCollection villagecollection = (VillageCollection)this.perWorldStorage.func_75742_a(VillageCollection.class, s);
 
         if (villagecollection == null)
         {
             this.field_72982_D = new VillageCollection(this);
-            this.field_72988_C.func_75745_a(s, this.field_72982_D);
+            this.perWorldStorage.func_75745_a(s, this.field_72982_D);
         }
         else
         {
@@ -210,6 +226,10 @@
         this.field_175740_d.func_75528_a();
         this.field_72984_F.func_76318_c("portalForcer");
         this.field_85177_Q.func_85189_a(this.func_82737_E());
+        for (Teleporter tele : customTeleporters)
+        {
+            tele.func_85189_a(func_82737_E());
+        }
         this.field_72984_F.func_76319_b();
         this.func_147488_Z();
     }
@@ -217,6 +237,7 @@
     public BiomeGenBase.SpawnListEntry func_175734_a(EnumCreatureType p_175734_1_, BlockPos p_175734_2_)
     {
         List list = this.func_72863_F().func_177458_a(p_175734_1_, p_175734_2_);
+        list = net.minecraftforge.event.ForgeEventFactory.getPotentialSpawns(this, p_175734_1_, p_175734_2_, list);
         return list != null && !list.isEmpty() ? (BiomeGenBase.SpawnListEntry)WeightedRandom.func_76271_a(this.field_73012_v, list) : null;
     }
 
@@ -274,10 +295,7 @@
 
     private void func_73051_P()
     {
-        this.field_72986_A.func_76080_g(0);
-        this.field_72986_A.func_76084_b(false);
-        this.field_72986_A.func_76090_f(0);
-        this.field_72986_A.func_76069_a(false);
+        this.field_73011_w.resetRainAndThunder();
     }
 
     public boolean func_73056_e()
@@ -367,7 +385,7 @@
                 int i1;
                 BlockPos blockpos;
 
-                if (this.field_73012_v.nextInt(100000) == 0 && this.func_72896_J() && this.func_72911_I())
+                if (this.field_73011_w.canDoLightning(chunk) && this.field_73012_v.nextInt(100000) == 0 && this.func_72896_J() && this.func_72911_I())
                 {
                     this.field_73005_l = this.field_73005_l * 3 + 1013904223;
                     i1 = this.field_73005_l >> 2;
@@ -381,7 +399,7 @@
 
                 this.field_72984_F.func_76318_c("iceandsnow");
 
-                if (this.field_73012_v.nextInt(16) == 0)
+                if (this.field_73011_w.canDoRainSnowIce(chunk) && this.field_73012_v.nextInt(16) == 0)
                 {
                     this.field_73005_l = this.field_73005_l * 3 + 1013904223;
                     i1 = this.field_73005_l >> 2;
@@ -483,6 +501,9 @@
             if (p_175654_2_.func_149698_L())
             {
                 b0 = 8;
+                //Keeping here as a note for future when it may be restored.
+                boolean isForced = getPersistentChunks().containsKey(new ChunkCoordIntPair(nextticklistentry.field_180282_a.func_177958_n() >> 4, nextticklistentry.field_180282_a.func_177952_p() >> 4));
+                b0 = (byte)(isForced ? 0 : 8);
 
                 if (this.func_175707_a(nextticklistentry.field_180282_a.func_177982_a(-b0, -b0, -b0), nextticklistentry.field_180282_a.func_177982_a(b0, b0, b0)))
                 {
@@ -535,7 +556,7 @@
 
     public void func_72939_s()
     {
-        if (this.field_73010_i.isEmpty())
+        if (this.field_73010_i.isEmpty() && getPersistentChunks().isEmpty())
         {
             if (this.field_80004_Q++ >= 1200)
             {
@@ -601,6 +622,9 @@
                 {
                     nextticklistentry = (NextTickListEntry)iterator.next();
                     iterator.remove();
+                    //Keeping here as a note for future when it may be restored.
+                    //boolean isForced = getPersistentChunks().containsKey(new ChunkCoordIntPair(nextticklistentry.xCoord >> 4, nextticklistentry.zCoord >> 4));
+                    //byte b0 = isForced ? 0 : 8;
                     byte b0 = 0;
 
                     if (this.func_175707_a(nextticklistentry.field_180282_a.func_177982_a(-b0, -b0, -b0), nextticklistentry.field_180282_a.func_177982_a(b0, b0, b0)))
@@ -729,14 +753,29 @@
     {
         ArrayList arraylist = Lists.newArrayList();
 
-        for (int k1 = 0; k1 < this.field_147482_g.size(); ++k1)
+        //Forge: Optomize this loop to only grab from the chunks it needs
+        for (int x = (p_147486_1_ >> 4); x <= (p_147486_4_ >> 4); x++)
         {
-            TileEntity tileentity = (TileEntity)this.field_147482_g.get(k1);
-            BlockPos blockpos = tileentity.func_174877_v();
-
-            if (blockpos.func_177958_n() >= p_147486_1_ && blockpos.func_177956_o() >= p_147486_2_ && blockpos.func_177952_p() >= p_147486_3_ && blockpos.func_177958_n() < p_147486_4_ && blockpos.func_177956_o() < p_147486_5_ && blockpos.func_177952_p() < p_147486_6_)
+            for (int z = (p_147486_3_ >> 4); z <= (p_147486_6_ >> 4); z++)
             {
-                arraylist.add(tileentity);
+                Chunk chunk = this.func_72964_e(x, z);
+                if (chunk != null)
+                {
+                    for (Object obj : chunk.func_177434_r().values())
+                    {
+                        TileEntity entity = (TileEntity)obj;
+                        if (!entity.func_145837_r())
+                        {
+                            BlockPos pos = entity.func_174877_v();
+                            if (pos.func_177958_n() >= p_147486_1_ && pos.func_177956_o() >= p_147486_2_ && pos.func_177952_p() >= p_147486_3_ &&
+                                pos.func_177958_n() <= p_147486_4_ && pos.func_177956_o() <= p_147486_5_ && pos.func_177952_p() <= p_147486_6_)
+                            {
+                                arraylist.add(entity);
+                            }
+
+                        }
+                    }
+                }
             }
         }
 
@@ -745,6 +784,10 @@
 
     public boolean func_175660_a(EntityPlayer p_175660_1_, BlockPos p_175660_2_)
     {
+        return super.func_175660_a(p_175660_1_, p_175660_2_);
+    }
+    public boolean canMineBlockBody(EntityPlayer p_175660_1_, BlockPos p_175660_2_)
+    {
         return !this.field_73061_a.func_175579_a(this, p_175660_2_, p_175660_1_) && this.func_175723_af().func_177746_a(p_175660_2_);
     }
 
<<<<<<< HEAD
+    public boolean canMineBlockBody(EntityPlayer par1EntityPlayer, int par2, int par3, int par4)
+    {
+        return !this.field_73061_a.func_96290_a(this, par2, par3, par4, par1EntityPlayer);
+    }
+
     protected void func_72963_a(WorldSettings p_72963_1_)
     {
         if (this.field_73066_T == null)
@@ -681,6 +724,7 @@
=======
@@ -810,6 +853,7 @@
>>>>>>> ab39b7e4
         }
         else
         {
+            if (net.minecraftforge.event.ForgeEventFactory.onCreateWorldSpawn(this, p_73052_1_)) return;
             this.field_72987_B = true;
<<<<<<< HEAD
             WorldChunkManager worldchunkmanager = this.field_73011_w.field_76578_c;
             List list = worldchunkmanager.func_76932_a();
@@ -726,7 +770,7 @@
=======
             WorldChunkManager worldchunkmanager = this.field_73011_w.func_177499_m();
             List list = worldchunkmanager.func_76932_a();
@@ -855,7 +899,7 @@
>>>>>>> ab39b7e4
 
     protected void func_73047_i()
     {
-        WorldGeneratorBonusChest worldgeneratorbonuschest = new WorldGeneratorBonusChest(field_73069_S, 10);
+        WorldGeneratorBonusChest worldgeneratorbonuschest = net.minecraftforge.common.ForgeHooks.getBonusChest(field_73012_v);
 
         for (int i = 0; i < 10; ++i)
         {
<<<<<<< HEAD
@@ -763,6 +807,7 @@
=======
@@ -892,6 +936,7 @@
>>>>>>> ab39b7e4
             }
 
             this.field_73020_y.func_73151_a(p_73044_1_, p_73044_2_);
+            net.minecraftforge.common.MinecraftForge.EVENT_BUS.post(new net.minecraftforge.event.world.WorldEvent.Save(this));
             List list = this.field_73059_b.func_152380_a();
             Iterator iterator = list.iterator();
 
<<<<<<< HEAD
@@ -791,6 +836,7 @@
         this.func_72906_B();
=======
@@ -929,6 +974,7 @@
         this.field_72986_A.func_176135_e(this.func_175723_af().func_177732_i());
>>>>>>> ab39b7e4
         this.field_73019_z.func_75755_a(this.field_72986_A, this.field_73061_a.func_71203_ab().func_72378_q());
         this.field_72988_C.func_75744_a();
+        this.perWorldStorage.func_75744_a();
     }
 
     public void func_72923_a(Entity p_72923_1_)
<<<<<<< HEAD
@@ -851,6 +897,7 @@
         Explosion explosion = new Explosion(this, p_72885_1_, p_72885_2_, p_72885_4_, p_72885_6_, p_72885_8_);
         explosion.field_77286_a = p_72885_9_;
         explosion.field_82755_b = p_72885_10_;
=======
@@ -984,6 +1030,7 @@
     public Explosion func_72885_a(Entity p_72885_1_, double p_72885_2_, double p_72885_4_, double p_72885_6_, float p_72885_8_, boolean p_72885_9_, boolean p_72885_10_)
     {
         Explosion explosion = new Explosion(this, p_72885_1_, p_72885_2_, p_72885_4_, p_72885_6_, p_72885_8_, p_72885_9_, p_72885_10_);
>>>>>>> ab39b7e4
+        if (net.minecraftforge.event.ForgeEventFactory.onExplosionStart(this, explosion)) return explosion;
         explosion.func_77278_a();
         explosion.func_77279_a(false);
 
<<<<<<< HEAD
@@ -941,19 +988,23 @@
             this.field_73061_a.func_71203_ab().func_148537_a(new S2BPacketChangeGameState(8, this.field_73017_q), this.field_73011_w.field_76574_g);
=======
@@ -1074,19 +1121,23 @@
             this.field_73061_a.func_71203_ab().func_148537_a(new S2BPacketChangeGameState(8, this.field_73017_q), this.field_73011_w.func_177502_q());
>>>>>>> ab39b7e4
         }
 
+        /* The function in use here has been replaced in order to only send the weather info to players in the correct dimension,
+         * rather than to all players on the server. This is what causes the client-side rain, as the
+         * client believes that it has started raining locally, rather than in another dimension.
+         */
         if (flag != this.func_72896_J())
         {
             if (flag)
             {
-                this.field_73061_a.func_71203_ab().func_148540_a(new S2BPacketChangeGameState(2, 0.0F));
+                this.field_73061_a.func_71203_ab().func_148537_a(new S2BPacketChangeGameState(2, 0.0F), this.field_73011_w.field_76574_g);
             }
             else
             {
-                this.field_73061_a.func_71203_ab().func_148540_a(new S2BPacketChangeGameState(1, 0.0F));
+                this.field_73061_a.func_71203_ab().func_148537_a(new S2BPacketChangeGameState(1, 0.0F), this.field_73011_w.field_76574_g);
             }
 
-            this.field_73061_a.func_71203_ab().func_148540_a(new S2BPacketChangeGameState(7, this.field_73004_o));
-            this.field_73061_a.func_71203_ab().func_148540_a(new S2BPacketChangeGameState(8, this.field_73017_q));
+            this.field_73061_a.func_71203_ab().func_148537_a(new S2BPacketChangeGameState(7, this.field_73004_o), this.field_73011_w.field_76574_g);
+            this.field_73061_a.func_71203_ab().func_148537_a(new S2BPacketChangeGameState(8, this.field_73017_q), this.field_73011_w.field_76574_g);
         }
     }
 
<<<<<<< HEAD
@@ -1002,6 +1053,11 @@
         }
=======
@@ -1152,6 +1203,11 @@
         return this.field_73061_a.func_152345_ab();
>>>>>>> ab39b7e4
     }
 
+    public java.io.File getChunkSaveLocation()
+    {
+        return ((net.minecraft.world.chunk.storage.AnvilChunkLoader)field_73059_b.field_73247_e).field_75825_d;
+    }
+
     static class ServerBlockEventList extends ArrayList
         {
             private static final String __OBFID = "CL_00001439";<|MERGE_RESOLUTION|>--- conflicted
+++ resolved
@@ -174,33 +174,15 @@
          return !this.field_73061_a.func_175579_a(this, p_175660_2_, p_175660_1_) && this.func_175723_af().func_177746_a(p_175660_2_);
      }
  
-<<<<<<< HEAD
-+    public boolean canMineBlockBody(EntityPlayer par1EntityPlayer, int par2, int par3, int par4)
-+    {
-+        return !this.field_73061_a.func_96290_a(this, par2, par3, par4, par1EntityPlayer);
-+    }
-+
-     protected void func_72963_a(WorldSettings p_72963_1_)
-     {
-         if (this.field_73066_T == null)
-@@ -681,6 +724,7 @@
-=======
 @@ -810,6 +853,7 @@
->>>>>>> ab39b7e4
          }
          else
          {
 +            if (net.minecraftforge.event.ForgeEventFactory.onCreateWorldSpawn(this, p_73052_1_)) return;
              this.field_72987_B = true;
-<<<<<<< HEAD
-             WorldChunkManager worldchunkmanager = this.field_73011_w.field_76578_c;
-             List list = worldchunkmanager.func_76932_a();
-@@ -726,7 +770,7 @@
-=======
              WorldChunkManager worldchunkmanager = this.field_73011_w.func_177499_m();
              List list = worldchunkmanager.func_76932_a();
 @@ -855,7 +899,7 @@
->>>>>>> ab39b7e4
  
      protected void func_73047_i()
      {
@@ -209,11 +191,7 @@
  
          for (int i = 0; i < 10; ++i)
          {
-<<<<<<< HEAD
-@@ -763,6 +807,7 @@
-=======
 @@ -892,6 +936,7 @@
->>>>>>> ab39b7e4
              }
  
              this.field_73020_y.func_73151_a(p_73044_1_, p_73044_2_);
@@ -221,41 +199,24 @@
              List list = this.field_73059_b.func_152380_a();
              Iterator iterator = list.iterator();
  
-<<<<<<< HEAD
-@@ -791,6 +836,7 @@
-         this.func_72906_B();
-=======
 @@ -929,6 +974,7 @@
          this.field_72986_A.func_176135_e(this.func_175723_af().func_177732_i());
->>>>>>> ab39b7e4
          this.field_73019_z.func_75755_a(this.field_72986_A, this.field_73061_a.func_71203_ab().func_72378_q());
          this.field_72988_C.func_75744_a();
 +        this.perWorldStorage.func_75744_a();
      }
  
      public void func_72923_a(Entity p_72923_1_)
-<<<<<<< HEAD
-@@ -851,6 +897,7 @@
-         Explosion explosion = new Explosion(this, p_72885_1_, p_72885_2_, p_72885_4_, p_72885_6_, p_72885_8_);
-         explosion.field_77286_a = p_72885_9_;
-         explosion.field_82755_b = p_72885_10_;
-=======
 @@ -984,6 +1030,7 @@
      public Explosion func_72885_a(Entity p_72885_1_, double p_72885_2_, double p_72885_4_, double p_72885_6_, float p_72885_8_, boolean p_72885_9_, boolean p_72885_10_)
      {
          Explosion explosion = new Explosion(this, p_72885_1_, p_72885_2_, p_72885_4_, p_72885_6_, p_72885_8_, p_72885_9_, p_72885_10_);
->>>>>>> ab39b7e4
 +        if (net.minecraftforge.event.ForgeEventFactory.onExplosionStart(this, explosion)) return explosion;
          explosion.func_77278_a();
          explosion.func_77279_a(false);
  
-<<<<<<< HEAD
-@@ -941,19 +988,23 @@
-             this.field_73061_a.func_71203_ab().func_148537_a(new S2BPacketChangeGameState(8, this.field_73017_q), this.field_73011_w.field_76574_g);
-=======
 @@ -1074,19 +1121,23 @@
              this.field_73061_a.func_71203_ab().func_148537_a(new S2BPacketChangeGameState(8, this.field_73017_q), this.field_73011_w.func_177502_q());
->>>>>>> ab39b7e4
          }
  
 +        /* The function in use here has been replaced in order to only send the weather info to players in the correct dimension,
@@ -282,13 +243,8 @@
          }
      }
  
-<<<<<<< HEAD
-@@ -1002,6 +1053,11 @@
-         }
-=======
 @@ -1152,6 +1203,11 @@
          return this.field_73061_a.func_152345_ab();
->>>>>>> ab39b7e4
      }
  
 +    public java.io.File getChunkSaveLocation()
